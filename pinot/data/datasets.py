--- conflicted
+++ resolved
@@ -462,14 +462,9 @@
         single_concentrations=[20, 50],
         single_col_names=["f_inhibition_at_20_uM", "f_inhibition_at_50_uM",],
         # scaling
-<<<<<<< HEAD
         measurement_scaling=0.01,
         concentration_unit_scaling=0.001,
-=======
-        concentration_unit_scaling=1e-6, # \mu M
-        # shuffling
         shuffle=True,
->>>>>>> bbf7bbde
     ):
         def _from_csv():
             # read single and multiple data
