import pinot
import gpytorch
import torch


class MultiTaskNet(pinot.Net):
    """ An object that combines the representation and parameter
    learning, puts into a predicted distribution and calculates the
    corresponding divergence.


    Attributes
    ----------
    representation: a `pinot.representation` module
        the model that translates graphs to latent representations
    """

    def __init__(
        self,
        representation,
        output_regressor=pinot.inference.output_regressors.NeuralNetworkOutputRegressor,
        **kwargs
    ):

        super(MultiTaskNet, self).__init__(
            representation, output_regressor, **kwargs
        )
        self.output_regressors = torch.nn.ModuleDict()

    def condition_train(self, g, l=None, sampler=None):
        """ Compute the output distribution with sampled weights.
        """
        if l is None:
            l = torch.ones((g.batch_size, len(self.output_regressors)), dtype=torch.bool)

        h = self.representation(g)

        # find which assays are being used
        assays = torch.arange(l.shape[1])[l.any(axis=0)]
<<<<<<< HEAD
        distributions = []
        
=======
        assay_distributions = []

>>>>>>> 1ef3edc0
        for assay in assays:

            # if we already instantiated the head
<<<<<<< HEAD
            if str(assay) not in self.output_regressors:
                
=======
            if str(assay) not in self.heads:

>>>>>>> 1ef3edc0
                # get the type of self.head, and instantiate it
                self.output_regressors[str(assay)] = type(
                    self.output_regressor
                )(self.representation_out_features)

                # move to cuda if the parent net is
                if next(self.parameters()).is_cuda:
                    self.output_regressors[str(assay)].cuda()

            # switch to head for that assay
            self.output_regressor = self.output_regressors[str(assay)]

            # get distribution for each input
<<<<<<< HEAD
            distribution = self.output_regressor.condition(h, sampler=sampler)            
            distributions.append(distribution)
        return distributions
            
=======
            assay_y = y[:, assay].view(-1, 1)
            distribution = super(MultiTaskNet, self).condition(
                g, sampler=sampler
            )

            # mask distribution
            assay_mask = l[:, assay]
            assay_distribution = torch.distributions.normal.Normal(
                distribution.loc[assay_mask], distribution.scale[assay_mask]
            )

            assay_distributions.append(assay_distribution)
        return assay_distributions

>>>>>>> 1ef3edc0
    def loss(self, g, y):
        """ Compute the loss with a input graph and a set of parameters.
        """
        l = self._generate_mask(y)
        loss = 0.0
        distributions = self.condition(g, l)
        for idx, assay_mask in enumerate(l.T):
            if assay_mask.any():
                assay_y = y[assay_mask, idx].view(-1, 1)
                loss += -distributions[idx].log_prob(assay_y).mean()
        return loss

    def _generate_mask(self, y):
        return ~torch.isnan(y)<|MERGE_RESOLUTION|>--- conflicted
+++ resolved
@@ -14,7 +14,6 @@
     representation: a `pinot.representation` module
         the model that translates graphs to latent representations
     """
-
     def __init__(
         self,
         representation,
@@ -22,82 +21,83 @@
         **kwargs
     ):
 
-        super(MultiTaskNet, self).__init__(
-            representation, output_regressor, **kwargs
-        )
+        super(MultiTaskNet, self).__init__(representation, output_regressor, **kwargs)
         self.output_regressors = torch.nn.ModuleDict()
 
-    def condition_train(self, g, l=None, sampler=None):
+
+    def condition(self, g, assay):
         """ Compute the output distribution with sampled weights.
         """
-        if l is None:
-            l = torch.ones((g.batch_size, len(self.output_regressors)), dtype=torch.bool)
+        self.eval()
+        h = self.representation(g)
+        # nn.ModuleDict needs string keys
+        assay = str(assay)
 
+        # if we already instantiated the output_regressor
+        if assay not in self.output_regressors:
+
+            # get the type of self.output_regressor, and instantiate it
+            self.output_regressors[assay] = type(self.output_regressor)(self.representation_out_features)
+
+            # move to cuda if the parent net is
+            if next(self.parameters()).is_cuda:
+                self.output_regressors[assay].cuda()
+
+        # switch to head for that assay
+        self.output_regressor = self.output_regressors[assay]
+
+        # get distribution for each input
+        distribution = self.output_regressor.condition(h)
+        return distribution
+
+        
+    def condition_train(self, g, l, sampler=None):
+        """ Compute the output distribution with sampled weights.
+        """
         h = self.representation(g)
 
         # find which assays are being used
-        assays = torch.arange(l.shape[1])[l.any(axis=0)]
-<<<<<<< HEAD
+        assays = [str(assay) for assay in range(l.shape[1])]
         distributions = []
         
-=======
-        assay_distributions = []
-
->>>>>>> 1ef3edc0
         for assay in assays:
-
-            # if we already instantiated the head
-<<<<<<< HEAD
-            if str(assay) not in self.output_regressors:
+            
+            # if we already instantiated the output_regressor
+            if assay not in self.output_regressors:
                 
-=======
-            if str(assay) not in self.heads:
-
->>>>>>> 1ef3edc0
-                # get the type of self.head, and instantiate it
-                self.output_regressors[str(assay)] = type(
-                    self.output_regressor
-                )(self.representation_out_features)
-
+                # get the type of self.output_regressor, and instantiate it
+                self.output_regressors[assay] = type(self.output_regressor)(self.representation_out_features)
+                
                 # move to cuda if the parent net is
                 if next(self.parameters()).is_cuda:
-                    self.output_regressors[str(assay)].cuda()
-
+                    self.output_regressors[assay].cuda()
+                
             # switch to head for that assay
-            self.output_regressor = self.output_regressors[str(assay)]
+            self.output_regressor = self.output_regressors[assay]
 
             # get distribution for each input
-<<<<<<< HEAD
-            distribution = self.output_regressor.condition(h, sampler=sampler)            
+            distribution = self.output_regressor.condition(h)
             distributions.append(distribution)
+
         return distributions
-            
-=======
-            assay_y = y[:, assay].view(-1, 1)
-            distribution = super(MultiTaskNet, self).condition(
-                g, sampler=sampler
-            )
 
-            # mask distribution
-            assay_mask = l[:, assay]
-            assay_distribution = torch.distributions.normal.Normal(
-                distribution.loc[assay_mask], distribution.scale[assay_mask]
-            )
-
-            assay_distributions.append(assay_distribution)
-        return assay_distributions
-
->>>>>>> 1ef3edc0
     def loss(self, g, y):
         """ Compute the loss with a input graph and a set of parameters.
         """
+        loss = 0.0
         l = self._generate_mask(y)
-        loss = 0.0
-        distributions = self.condition(g, l)
+        distributions = self.condition_train(g, l)
+        print(distributions[0].loc)
+
         for idx, assay_mask in enumerate(l.T):
             if assay_mask.any():
-                assay_y = y[assay_mask, idx].view(-1, 1)
-                loss += -distributions[idx].log_prob(assay_y).mean()
+                # create dummy ys if unlabeled
+                y_dummy = torch.zeros(y.shape[0], device=y.get_device()).view(-1, 1)
+                y_dummy[assay_mask] = y[assay_mask, idx].view(-1, 1)
+                # compute log probs
+                log_probs = distributions[idx].log_prob(y_dummy)
+                # mask log probs
+                loss += -log_probs[assay_mask].mean()
         return loss
 
     def _generate_mask(self, y):
