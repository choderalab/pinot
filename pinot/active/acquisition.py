# =============================================================================
# IMPORTS
# =============================================================================
import math

import torch
from torch import nn

from botorch.posteriors.gpytorch import GPyTorchPosterior
from gpytorch.distributions import MultivariateNormal

# =============================================================================
# MODULE FUNCTIONS
# =============================================================================
def probability_of_improvement(distribution, y_best=0.0):
    r""" Probability of Improvement (PI).
    Parameters
    ----------
    distribution : `torch.distributions.Distribution` object
        the predictive distribution.
    y_best : float or float tensor, default=0.0
        the best value so far.
    """

    return 1.0 - distribution.cdf(y_best)


def uncertainty(distribution, y_best=0.0):
    r""" Uncertainty.
    Parameters
    ----------
    distribution : `torch.distributions.Distribution` object
        the predictive distribution.
    y_best : float or float tensor, default=0.0
        the best value so far.
    """
    return distribution.variance


def expected_improvement(distribution, y_best=0.0):
    r""" Expected Improvement (EI).
    Parameters
    ----------
    distribution : `torch.distributions.Distribution` object
        the predictive distribution.
    y_best : float or float tensor, default=0.0
        the best value so far.
    """
    return distribution.mean - y_best


def upper_confidence_bound(distribution, y_best=0.0, kappa=0.5):
    r""" Upper Confidence Bound (UCB).
    Parameters
    ----------
    distribution : `torch.distributions.Distribution` object
        the predictive distribution.
    y_best : float or float tensor, default=0.0
        the best value so far.
    """

    from pinot.inference.utils import confidence_interval

    _, high = confidence_interval(distribution, kappa)
    return high


def random(distribution, y_best=0.0, seed=2666):
    # torch.manual_seed(seed)
    return torch.rand(distribution.batch_shape)


# =============================================================================
# MODULE CLASSES
# =============================================================================


class MCAcquire:
    """ Implements Monte Carlo acquisition.
    """

    def __init__(
        self,
        sequential_acq,
        batch_size,
        q=10,
        num_samples=1000,
        marginalize_batch=False,
    ):
        """
        Runs Monte Carlo acquisition over provided `sequential_fn`
        
        Parameters
        ----------
        sequential_acq : Python function
            Sequential acquisition function applied to Monte Carlo samples.
        batch_size : int
            Batch size (i.e., gs.batch_size).
        q : int
            Size of the batch samples to be acquired.
        num_samples : int
            Number of times to sample from posterior.
        sampler_fn : BoTorch Sampler
            The sampler used to draw base samples. Defaults to SobolQMCNormalSampler.
        objective : BoTorch MCAquisitionObjective
            Monte Carlo objective under which the samples are evaluated.
            Default is IdentityMCObjective.
        """
        super(MCAcquire, self).__init__()

        self.sequential_acq = sequential_acq
        self.q = q
        self.num_samples = num_samples
        self.marginalize_batch = marginalize_batch

    def __call__(self, posterior, batch_size, y_best):
        """
        Parameters
        ----------
        posterior : GPyTorchPosterior
            Output of running net.posterior(gs).
        Returns
        -------
        indices : Torch Tensor of int
            The Tensor containing the indices of each sampled batch.
        y_best : float
            The best y output that's been seen so far.
        q_samples : Torch Tensor of float
            The values associated with the `sequential_acq` from the Monte Carlo samples.
        """
        # sample from posterior
        seq_samples = posterior.sample(
            torch.Size([self.q, self.num_samples])
        ).squeeze(-1)

        # shuffle within outer dimension of qth row to obtain random baches
        indices = torch.randint(batch_size, (self.q, batch_size))
        q_samples = torch.stack(
            [
                row[:, indices[idx]]
                for idx, row in enumerate(torch.unbind(seq_samples))
            ]
        )

        if self.marginalize_batch:
            # collapse individuals within each batch
            q_samples = q_samples.reshape(
                q_samples.shape[0] * q_samples.shape[1], q_samples.shape[2]
            )
            # apply sequential acquisition function on joint distribution over batch
            scores = self.sequential_acq(q_samples, axis=0)

        else:
            # apply sequential acquisition function on in parallel over batch
            scores = self.sequential_acq(q_samples, axis=1)
            # find max expectation of acquisition function within batch
            scores = scores.max(axis=0).values

        return indices, scores


class SeqAcquire:
    """ Wraps sequential to keep track of hyperparameters.
    """

    def __init__(self, acq_fn, **kwargs):
        """
        Parameters
        ----------
        acq_fn : str or function
            If string, must be one of 'ei', 'ucb', 'pi', 'random'.
            If a function, it will be used directly as acq function.
        **kwargs
            Any state parameters to pass to acq_fn.
        """
        if isinstance(acq_fn, str):
            if acq_fn == "ei":
                self.acq_fn = self.EI
            elif acq_fn == "pi":
                self.acq_fn = self.PI
            elif acq_fn == "ucb":
                self.acq_fn = self.UCB
            elif acq_fn == "uncertainty":
                self.acq_fn = self.VAR
            elif acq_fn == "random":
                self.acq_fn = self.RAND
            else:
                raise ValueError(
                    f"""{acq_fn} is not an available function.
                    Only available functions are 'ei', 'pi', 'ucb', 'uncertainty', or 'random'."""
                )
        else:
            self.acq_fn = acq_fn

        self.kwargs = kwargs

    def __call__(self, samples, axis, y_best=0.0):
        return self.acq_fn(
            samples=samples, axis=axis, y_best=y_best, **self.kwargs
        )

    def PI(self, samples, axis=0, y_best=0.0):
        return (samples > y_best).float().mean(axis=axis)

    def EI(self, samples, axis=0, y_best=0.0):
        return (samples - y_best).mean(axis=axis)

    def VAR(self, samples, axis=0, y_best=0.0):
        return samples.var(axis=axis)

    def RAND(self, samples, axis=0, y_best=0.0):
        return torch.rand(samples.shape[1])

    def UCB(self, samples, beta, axis=0, y_best=0.0):
        samples_sorted, idxs = torch.sort(samples, dim=0)
        high_idx = int(len(samples) * (1 - (1 - beta) / 2))
        if axis == 0:
            high = samples_sorted[high_idx, :]
        else:
<<<<<<< HEAD
            high = samples_sorted[:,high_idx,:]
        return high
=======
            high = samples_sorted[:, high_idx, :]
        return high


class BTModel(nn.Module):
    r"""Wrapping the pinot gpr model for BoTorch."""

    def __init__(self, gpr):
        super(BTModel, self).__init__()
        self.gpr = gpr
        self.num_outputs = 1  # needs to be 1 for most of these functions

    def condition(self, X):
        r"""Computes the posterior over model outputs at the provided points.
        Args:
            X: A `b x q x d`-dim Tensor, where `d` is the dimension of the
                feature space, `q` is the number of points considered jointly,
                and `b` is the batch dimension.
            output_indices: A list of indices, corresponding to the outputs over
                which to compute the posterior (if the model is multi-output).
                Can be used to speed up computation if only a subset of the
                model's outputs are required for optimization. If omitted,
                computes the posterior over all model outputs.
            observation_noise: If True, add observation noise to the posterior.
        Returns:
            A `Posterior` object, representing a batch of `b` joint distributions
            over `q` points and `m` outputs each.
        """
        self.gpr.eval()
        out = self.gpr.condition(X)
        gptorch_mvn = MultivariateNormal(out.mean, out.covariance_matrix)
        return GPyTorchPosterior(gptorch_mvn)

    def loss(self, g, y):
        return self.gpr.loss(g, y)
>>>>>>> 1ef3edc0
<|MERGE_RESOLUTION|>--- conflicted
+++ resolved
@@ -217,43 +217,5 @@
         if axis == 0:
             high = samples_sorted[high_idx, :]
         else:
-<<<<<<< HEAD
             high = samples_sorted[:,high_idx,:]
-        return high
-=======
-            high = samples_sorted[:, high_idx, :]
-        return high
-
-
-class BTModel(nn.Module):
-    r"""Wrapping the pinot gpr model for BoTorch."""
-
-    def __init__(self, gpr):
-        super(BTModel, self).__init__()
-        self.gpr = gpr
-        self.num_outputs = 1  # needs to be 1 for most of these functions
-
-    def condition(self, X):
-        r"""Computes the posterior over model outputs at the provided points.
-        Args:
-            X: A `b x q x d`-dim Tensor, where `d` is the dimension of the
-                feature space, `q` is the number of points considered jointly,
-                and `b` is the batch dimension.
-            output_indices: A list of indices, corresponding to the outputs over
-                which to compute the posterior (if the model is multi-output).
-                Can be used to speed up computation if only a subset of the
-                model's outputs are required for optimization. If omitted,
-                computes the posterior over all model outputs.
-            observation_noise: If True, add observation noise to the posterior.
-        Returns:
-            A `Posterior` object, representing a batch of `b` joint distributions
-            over `q` points and `m` outputs each.
-        """
-        self.gpr.eval()
-        out = self.gpr.condition(X)
-        gptorch_mvn = MultivariateNormal(out.mean, out.covariance_matrix)
-        return GPyTorchPosterior(gptorch_mvn)
-
-    def loss(self, g, y):
-        return self.gpr.loss(g, y)
->>>>>>> 1ef3edc0
+        return high