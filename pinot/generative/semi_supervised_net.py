--- conflicted
+++ resolved
@@ -6,19 +6,13 @@
 import torch.nn as nn
 import pinot
 from pinot.generative.losses import negative_elbo
-<<<<<<< HEAD
 from pinot.generative.decoder import DecoderNetwork
-=======
-from pinot.net import Net
-from pinot.generative.decoder import SequentialDecoder
->>>>>>> c36ea40a
 from pinot.regressors.neural_network_regressor import NeuralNetworkRegressor
 
 # =============================================================================
 # MODULE CLASSES
 # =============================================================================
 
-<<<<<<< HEAD
 class SemiSupervisedNet(pinot.Net):
     def __init__(self, representation,
             output_regressor=NeuralNetworkRegressor,
@@ -26,17 +20,6 @@
             unsup_scale=1.,
             cuda=True,
             generative_hidden_dim=64):
-=======
-class SemiSupervisedNet(Net):
-    def __init__(
-            self,
-            representation,
-            output_regressor=NeuralNetworkRegressor,
-            decoder=SequentialDecoder,
-            embedding_dim=64,
-            unsup_scale=1.,
-            cuda=True):
->>>>>>> c36ea40a
 
         super(SemiSupervisedNet, self).__init__(
             representation=representation,
@@ -47,15 +30,9 @@
         # Representation needs to have these functions
         # representation.forward(g, pool) -> h_graph or h_node depending on pool
         # representation.pool(h_node) -> h_graph
-<<<<<<< HEAD
         assert(hasattr(self.representation, "forward"))
         assert(hasattr(self.representation, "pool"))
         
-=======
-        assert(hasattr(representation, "forward"))
-        assert(hasattr(representation, "pool"))
-
->>>>>>> c36ea40a
         # grab the last dimension of `representation`
         self.representation_dim = self.representation_out_features
 
@@ -70,14 +47,9 @@
         self.decoder = decoder(embedding_dim=generative_hidden_dim, num_atom_types=100, cuda=cuda)
 
         # Output_regressor_generative:
-<<<<<<< HEAD
         assert(hasattr(self.decoder, "forward"))
         assert(hasattr(self.decoder, "embedding_dim"))
         self.generative_hidden_dim = generative_hidden_dim
-=======
-        assert(hasattr(self.decoder, "embedding_dim"))
-        self.generative_hidden_dim = self.representation_dim
->>>>>>> c36ea40a
         self.output_regressor_generative = nn.ModuleList(
         [
             nn.Sequential(
@@ -87,24 +59,10 @@
             ) for _ in range(2) # mean and logvar
         ])
 
-<<<<<<< HEAD
         # Output regressor needs to satisfy
         # output_regressor.loss(h_graph, y) -> supervised loss
         # output_regressor.condition(h_graph) -> pred distribution
         assert(hasattr(self.output_regressor, "loss") or hasattr(self.output_regressor, "condition"))
-=======
-        # Recommended class: pinot.generative.decoder.DecoderNetwork
-        # Decoder needs to satisfy:
-        # decoder.loss(g, z_sample) -> compute reconstruction loss
-        assert(hasattr(self.decoder, "forward"))
-
-        # Output regressor needs to satisfy
-        # output_regressor.loss(h_graph, y) -> supervised loss
-        # output_regressor.condition(h_graph) -> pred distribution
-
-        # assert(hasattr(output_regressor, "loss"))
-        assert(hasattr(output_regressor, "condition"))
->>>>>>> c36ea40a
         # self.output_regressor = output_regressor
 
         # Move to CUDA if available
@@ -153,7 +111,6 @@
         return total_loss
 
     def loss_supervised(self, h, y):
-<<<<<<< HEAD
         # If output regressor has loss function implemented
         if hasattr(self.output_regressor, "loss"):
             return self.output_regressor.loss(h, y)
@@ -162,10 +119,6 @@
         distribution = self.output_regressor.condition(h)
         nll = -distribution.log_prob(y).mean()
         return nll
-=======
-        # return self.output_regressor.loss(h, y)
-        return self._loss(h, y)
->>>>>>> c36ea40a
 
     def loss_unsupervised(self, g, h):
         """
