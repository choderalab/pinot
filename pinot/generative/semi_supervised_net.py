--- conflicted
+++ resolved
@@ -63,13 +63,8 @@
     def __init__(
         self,
         representation,
-<<<<<<< HEAD
-        output_regressor=NeuralNetworkRegressor,
-        decoder=EdgeDecoder,
-=======
         output_regressor_class=NeuralNetworkRegressor,
-        decoder=DecoderNetwork,
->>>>>>> 7fdeebf7
+        decoder_class=EdgeDecoder,
         unsup_scale=1.0,
         embedding_dim=64,
         generative_hidden_dim=64,
@@ -91,14 +86,14 @@
         self.representation_dim = self.representation_out_features
 
         # pass in decoder as class
-        self.decoder_cls = decoder
+        self.decoder_cls = decoder_class
         # Recommended class: pinot.generative.decoder.DecoderNetwork
         # Decoder needs to satisfy:
         # decoder.loss(g, z_sample) -> compute reconstruction loss
         # Embedding_dim is the dimension of the z_sample vector, or the
         # input of the decoder
         self.embedding_dim = embedding_dim
-        self.decoder = decoder(
+        self.decoder = decoder_class(
             embedding_dim=embedding_dim, num_atom_types=100
         )
 
