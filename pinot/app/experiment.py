# =============================================================================
# IMPORTS
# =============================================================================
import torch
import dgl
import argparse
import matplotlib
from matplotlib import pyplot as plt
import numpy as np
import math
from datetime import datetime
import os
from abc import ABC
import copy
import pinot
import gpytorch

# =============================================================================
# MODULE CLASSES
# =============================================================================


class Train:
    """ Training experiment.

    Attributes
    ----------
    data : generator
        training data
    net : `pinot.Net` object
        model with parameters to be trained
    record_interval: int, default=1
        interval at which `states` are being recorded
    optimizer : `torch.optim.Optimizer` object, default=`torch.optim.Adam(1e-5)`
        optimizer used for training
    n_epochs : int, default=100
        number of epochs


    """

    def __init__(
        self,
        net,
        data,
        optimizer,
        n_epochs=100,
<<<<<<< HEAD
        record_interval=1,
        marginal_likelihood=None,
        variational=False,
        # likelihood=gpytorch.likelihoods.GaussianLikelihood()
        ):
=======
        record_interval=1):
>>>>>>> c8f6b208

        self.data = data
        self.optimizer = optimizer
        self.n_epochs = n_epochs
        self.net = net
        self.record_interval = record_interval
        self.states = {}
<<<<<<< HEAD
        self.variational = variational
        # self.likelihood = likelihood
        # if marginal_likelihood:
        #     self.marginal_likelihood = marginal_likelihood(
        #         likelihood=self.likelihood.train(),
        #         model=self.net.output_regressor.gp,
        #         num_data=len(data)
        #     )
        # self.optimizer.add_param_group({'params': self.likelihood.parameters()})
=======
>>>>>>> c8f6b208

    def train_once(self):
        """ Train the model for one batch.
        """
        for g, y in self.data:

            def l():
                self.optimizer.zero_grad()
<<<<<<< HEAD
                if self.variational:
                    loss = torch.sum(self.net.loss(g, y))
                else:
                    loss = torch.sum(self.net.loss(g, y))
=======
                loss = torch.sum(self.net.loss(g, y))
>>>>>>> c8f6b208
                loss.backward()
                print(loss)
                return loss

            self.optimizer.step(l)

    def train(self):
        """ Train the model for multiple steps and
        record the weights once every
        `record_interval`.

        """

        for epoch_idx in range(int(self.n_epochs)):
            self.train_once()

            if epoch_idx % self.record_interval == 0:
                self.states[epoch_idx] = copy.deepcopy(self.net.state_dict())

        self.states["final"] = copy.deepcopy(self.net.state_dict())

        if hasattr(self.optimizer, "expecation_params"):
            self.optimizer.expectation_params()

        return self.net


class Test:
    """ Run sequences of test on a trained model.

    Attributes
    ----------
    net : `pinot.Net` object
        trained model to be tested
    data : `pinot.data` object
        test data
    metrics : list of `pinot.metrics` functions
        metrics used for testing
    states : dictionary
        nested dictionary of state dicts


    """

    def __init__(
        self, net, data, states, sampler=None, metrics=[pinot.rmse, pinot.r2]
    ):
        self.net = net  # deepcopy the model object
        self.data = data
        self.metrics = metrics
        self.states = states
        self.sampler = sampler

    def test(self):
        # switch to test
        self.net.eval()

        # initialize an empty dict for each metrics
        results = {}

        for metric in self.metrics:
            results[metric.__name__] = {}

        for state_name, state in self.states.items():  # loop through states
            self.net.load_state_dict(state)

            # concat y and y_hat in test set

            y = []
            g = []
            for g_, y_ in self.data:
                y.append(y_)
                g += dgl.unbatch(g_)

            if y[0].dim() == 0:
                y = torch.stack(y)
            else:
                y = torch.cat(y)

            g = dgl.batch(g)

            for metric in self.metrics:  # loop through the metrics
                results[metric.__name__][state_name] = (
                    metric(self.net, g, y, sampler=self.sampler)
                    .detach()
                    .cpu()
                    .numpy()
                )

        self.results = results
        return dict(results)


class TrainAndTest:
    """ Train a model and then test it.

    """

    def __init__(
        self,
        net,
        data_tr,
        data_te,
        optimizer,
        metrics=[pinot.rmse, pinot.r2, pinot.avg_nll],
        n_epochs=100,
        record_interval=1,
    ):
        self.net = net  # deepcopy the model object
        self.data_tr = data_tr
        self.data_te = data_te
        self.metrics = metrics
        self.optimizer = optimizer
        self.n_epochs = n_epochs
        self.record_interval = record_interval

    def __str__(self):
        _str = ""
        _str += "# model"
        _str += "\n"
        _str += str(self.net)
        _str += "\n"
        if hasattr(self.net, "noise_model"):
            _str += "# noise model"
            _str += "\n"
            _str += str(self.net.noise_model)
            _str += "\n"
        _str += "# optimizer"
        _str += "\n"
        _str += str(self.optimizer)
        _str += "\n"
        _str += "# n_epochs"
        _str += "\n"
        _str += str(self.n_epochs)
        _str += "\n"
        return _str

    def run(self):
        train = Train(
            net=self.net,
            data=self.data_tr,
            optimizer=self.optimizer,
            n_epochs=self.n_epochs,
        )

        train.train()

        self.states = train.states

        test = Test(
            net=self.net,
            data=self.data_te,
            metrics=self.metrics,
            states=self.states,
            sampler=self.optimizer,
        )

        test.test()

        self.results_te = test.results

        test = Test(
            net=self.net,
            data=self.data_tr,
            metrics=self.metrics,
            states=self.states,
            sampler=self.optimizer,
        )

        test.test()

        self.results_tr = test.results

        del train

        return {"test": self.results_te, "training": self.results_tr}


class MultipleTrainAndTest:
    """ A sequence of controlled experiment.


    """

    def __init__(self, experiment_generating_fn, param_dicts):
        self.experiment_generating_fn = experiment_generating_fn
        self.param_dicts = param_dicts

    def run(self):
        results = []

        for param_dict in self.param_dicts:
            train_and_test = self.experiment_generating_fn(param_dict)
            result = train_and_test.run()
            results.append((param_dict, result))
            del train_and_test

        self.results = results

        return self.results<|MERGE_RESOLUTION|>--- conflicted
+++ resolved
@@ -45,15 +45,7 @@
         data,
         optimizer,
         n_epochs=100,
-<<<<<<< HEAD
-        record_interval=1,
-        marginal_likelihood=None,
-        variational=False,
-        # likelihood=gpytorch.likelihoods.GaussianLikelihood()
-        ):
-=======
         record_interval=1):
->>>>>>> c8f6b208
 
         self.data = data
         self.optimizer = optimizer
@@ -61,18 +53,6 @@
         self.net = net
         self.record_interval = record_interval
         self.states = {}
-<<<<<<< HEAD
-        self.variational = variational
-        # self.likelihood = likelihood
-        # if marginal_likelihood:
-        #     self.marginal_likelihood = marginal_likelihood(
-        #         likelihood=self.likelihood.train(),
-        #         model=self.net.output_regressor.gp,
-        #         num_data=len(data)
-        #     )
-        # self.optimizer.add_param_group({'params': self.likelihood.parameters()})
-=======
->>>>>>> c8f6b208
 
     def train_once(self):
         """ Train the model for one batch.
@@ -81,16 +61,8 @@
 
             def l():
                 self.optimizer.zero_grad()
-<<<<<<< HEAD
-                if self.variational:
-                    loss = torch.sum(self.net.loss(g, y))
-                else:
-                    loss = torch.sum(self.net.loss(g, y))
-=======
                 loss = torch.sum(self.net.loss(g, y))
->>>>>>> c8f6b208
                 loss.backward()
-                print(loss)
                 return loss
 
             self.optimizer.step(l)
