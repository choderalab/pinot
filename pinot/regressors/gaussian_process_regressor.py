# =============================================================================
# IMPORTS
# =============================================================================
import torch
import pinot
import abc
import math
from pinot.regressors.base_regressor import BaseRegressor

# import gpytorch
import numpy as np


# =============================================================================
# BASE CLASSES
# =============================================================================
class GaussianProcessRegressor(BaseRegressor):
    """Gaussian Process Regression."""

    def __init__(self, epsilon=1e-5):
        super(GaussianProcessRegressor, self).__init__()
        self.epsilon = epsilon

    @abc.abstractmethod
    def condition(self, *args, **kwargs):
        """ Forward pass to come up with predictive distribution. """
        raise NotImplementedError

    def _perturb(self, k):
        """Add small noise `epsilon` to the diagnol of covariant matrix.

        Parameters
        ----------
        k : `torch.Tensor`, `shape=(n_data_points, n_data_points)`
            Covariant matrix.

        Returns
        -------
        k : `torch.Tensor`, `shape=(n_data_points, n_data_points)`
            Preturbed covariant matrix.

        """

        # introduce noise along the diagnol
        noise = self.epsilon * torch.eye(*k.shape, device=k.device)

        return k + noise


# =============================================================================
# MODULE CLASSES
# =============================================================================
class ExactGaussianProcessRegressor(GaussianProcessRegressor):
    r""" Exact Gaussian Process.

    Parameters
    ----------
    in_features : `int`
        Input features on the latent space.

    kernel : `pinot.regressors.kernels.Kernel`
        Kernel used for Gaussian process.

    log_sigma : `float`
        ..math:: \log\sigma


    """

    def __init__(self, in_features, kernel=None, log_sigma=-3.0):
        super(ExactGaussianProcessRegressor, self).__init__()

        if kernel is None:
            kernel = pinot.regressors.kernels.rbf.RBF

        # point unintialized class to self
        self.kernel_cls = kernel

        # put representation hidden units
        self.kernel = kernel(in_features)

        self.in_features = in_features

        self.log_sigma = torch.nn.Parameter(torch.tensor(log_sigma))

    def _get_kernel_and_auxiliary_variables(
        self, x_tr, y_tr, x_te=None,
    ):
        """ Get kernel and auxiliary variables for forward pass. """

        # compute the kernels
        k_tr_tr = self._perturb(self.kernel.forward(x_tr, x_tr))

        if x_te is not None:  # during test
            k_te_te = self._perturb(self.kernel.forward(x_te, x_te))
            k_te_tr = self._perturb(self.kernel.forward(x_te, x_tr))
            # k_tr_te = self.forward(x_tr, x_te)
            k_tr_te = k_te_tr.t()  # save time

        else:  # during train
            k_te_te = k_te_tr = k_tr_te = k_tr_tr

        # (batch_size_tr, batch_size_tr)
        k_plus_sigma = k_tr_tr + torch.exp(self.log_sigma) * torch.eye(
            k_tr_tr.shape[0], device=k_tr_tr.device
        )

        # (batch_size_tr, batch_size_tr)
        l_low = torch.cholesky(k_plus_sigma)
        l_up = l_low.t()

        # (batch_size_tr. 1)
        l_low_over_y, _ = torch.triangular_solve(
            input=y_tr, A=l_low, upper=False
        )

        # (batch_size_tr, 1)
        alpha, _ = torch.triangular_solve(
            input=l_low_over_y, A=l_up, upper=True
        )

        return k_tr_tr, k_te_te, k_te_tr, k_tr_te, l_low, alpha

    def loss(self, x_tr, y_tr):
        r""" Compute the loss.

        Note
        ----
        Defined to be negative Gaussian likelihood.

        Parameters
        ----------
        x_tr : `torch.Tensor`, `shape=(n_training_data, hidden_dimension)`
            Input of training data.

        y_tr : `torch.Tensor`, `shape=(n_training_data, 1)`
            Target of training data.


        Returns
        -------
        nll : `torch.Tensor`, `shape=(,)`
            Negative log likelihood.

        """

        # point data to object
        self._x_tr = x_tr
        self._y_tr = y_tr

        # get the parameters
        (
            k_tr_tr,
            k_te_te,
            k_te_tr,
            k_tr_te,
            l_low,
            alpha,
        ) = self._get_kernel_and_auxiliary_variables(x_tr, y_tr)

        # we return the exact nll with constant
        nll = (
            0.5 * (y_tr.t() @ alpha)
            + torch.trace(l_low)
            + 0.5 * y_tr.shape[0] * math.log(2.0 * math.pi)
        )

        return nll

    def condition(self, x_te, x_tr=None, y_tr=None, sampler=None):
        r""" Calculate the predictive distribution given `x_te`.

        Note
        ----
        Here we allow the speicifaction of sampler but won't actually
        use it here in this version.

        Parameters
        ----------
        x_te : `torch.Tensor`, `shape=(n_te, hidden_dimension)`
            Test input.

        x_tr : `torch.Tensor`, `shape=(n_tr, hidden_dimension)`
             (Default value = None)
             Training input.

        y_tr : `torch.Tensor`, `shape=(n_tr, 1)`
             (Default value = None)
             Test input.

        sampler : `torch.optim.Optimizer` or `pinot.Sampler`
             (Default value = None)
             Sampler.

        Returns
        -------
        distribution : `torch.distributions.Distribution`
            Predictive distribution.

        """

        # get parameters
        (
            k_tr_tr,
            k_te_te,
            k_te_tr,
            k_tr_te,
            l_low,
            alpha,
        ) = self._get_kernel_and_auxiliary_variables(x_tr, y_tr, x_te)

        # compute mean
        # (batch_size_te, 1)
        mean = k_te_tr @ alpha

        # (batch_size_tr, batch_size_te)
        v, _ = torch.triangular_solve(input=k_tr_te, A=l_low, upper=False)

        # (batch_size_te, batch_size_te)
        variance = k_te_te - v.t() @ v

        # ensure symetric
        variance = 0.5 * (variance + variance.t())

        # $ p(y|X) = \int p(y|f)p(f|x) df $
        # variance += torch.exp(self.log_sigma) * torch.eye(
        #         *variance.shape,
        #         device=variance.device)

        # construct noise predictive distribution
        distribution = torch.distributions.multivariate_normal.MultivariateNormal(
            mean.flatten(), variance
        )

        return distribution


class VariationalGaussianProcessRegressor(GaussianProcessRegressor):
    """Sparse variational Gaussian proces.

    Parameters
    ----------
    in_features : `int`
        Input features on the latent space.

    kernel : `pinot.regressors.kernels.Kernel`
        Kernel used for Gaussian process.

    log_sigma : `float`
        ..math:: \log\sigma


    """

    def __init__(
        self,
        in_features,
        kernel=None,
        log_sigma=-3.0,
        n_inducing_points=100,
        mu_initializer_std=0.1,
        sigma_initializer_value=-2.0,
        kl_loss_scaling=1e-2,
        grid_boundary=1.0,
        ):
        super(VariationalGaussianProcessRegressor, self).__init__()
        if kernel is None:
            kernel = pinot.regressors.kernels.rbf.RBF

        # point unintialized class to self
        self.kernel_cls = kernel

        # put representation hidden units
        self.kernel = kernel(in_features)

        self.in_features = in_features

        self.log_sigma = torch.nn.Parameter(torch.tensor(log_sigma))

        # uniform distribution within boundary
        # (n_inducing_points, hidden_dimension)
        self.x_tr = torch.nn.Parameter(
            torch.distributions.uniform.Uniform(
                -1.0
                * grid_boundary
                * torch.ones(n_inducing_points, in_features),

                1.0
                * grid_boundary
                * torch.ones(n_inducing_points, in_features),
            ).sample()
        )


        # variational mean for inducing points value
        # (n_inducing_points, 1)
        self.y_tr_mu = torch.nn.Parameter(
            torch.distributions.normal.Normal(
                loc=torch.zeros(n_inducing_points, 1),
                scale=mu_initializer_std * torch.ones(n_inducing_points, 1),
            ).sample()
        )


        # to ensure lower cholesky
        self.y_tr_sigma_diag = torch.nn.Parameter(
            sigma_initializer_value * torch.ones(n_inducing_points))

        # (0.5 * n_inducing_points * (n_inducing_points - 1), )
        self.y_tr_sigma_tril = torch.nn.Parameter(
            torch.zeros(int(n_inducing_points * (n_inducing_points - 1) * 0.5))
        )

        self.n_inducing_points = n_inducing_points

        self.kl_loss_scaling = kl_loss_scaling

    def _y_tr_sigma(self):
        """ Getting the covariance matrix for variational training input."""
        # embed diagnoal of sigma
        y_tr_diag = torch.diag_embed(torch.exp(self.y_tr_sigma_diag))

        # (n_inducing_points, n_inducing_points)
        mask = torch.gt(
            torch.range(0, self.y_tr_sigma_diag.shape[0] - 1)[:, None],
            torch.range(0, self.y_tr_sigma_diag.shape[0] - 1)[None, :],
        )

        mask = mask.to(
            device=y_tr_diag.device)

        # (n_inducing_points, n_inducing_points)
        y_tr_sigma = y_tr_diag.masked_scatter(mask, self.y_tr_sigma_tril)

        return y_tr_sigma

    def _k_tr_tr(self):
        return self._perturb(self.kernel(self.x_tr))

    def _k_tr_te(self, x_te):
        return self._perturb(self.kernel(self.x_tr, x_te))

    def _k_te_tr(self, x_te):
        return self._k_tr_te(x_te).t()

    def _k_te_te(self, x_te):
        return self._perturb(self.kernel(x_te))

    def forward(self, x_te):
        """Forward pass.

        Parameters
        ----------
        x_te : `torch.Tensor`, `(x_te, hidden_dimension)`
            Test input.

        Returns
        -------
        predictive_mean : `torch.Tensor`, `(x_te, )`
            Predictive mean.

        predictive_cov : `torch.Tensor`, `(x_te, x_te)`
            Preditive covariance.

        """

        # get the kernels
        (k_tr_tr, k_tr_te, k_te_tr, k_te_te) = (
            self._k_tr_tr(),
            self._k_tr_te(x_te),
            self._k_te_tr(x_te),
            self._k_te_te(x_te),
        )

        # (n_tr, n_tr)
        l_k_tr_tr = torch.cholesky(k_tr_tr, upper=False)

        # (n_tr, 1)
        l_k_tr_tr_inv_mu, _ = torch.triangular_solve(
            input=self.y_tr_mu, A=l_k_tr_tr, upper=False
        )

        # (n_tr, n_tr)
        l_k_tr_tr_inv_sigma, _ = torch.triangular_solve(
            input=self._y_tr_sigma(), A=l_k_tr_tr, upper=False
        )

        # (n_tr, te)
        l_k_tr_tr_inv_k_tr_te, _ = torch.triangular_solve(
            input=k_tr_te, A=l_k_tr_tr, upper=False
        )

        # (n_te, 1)
        predictive_mean = l_k_tr_tr_inv_k_tr_te.t() @ l_k_tr_tr_inv_mu

        # (n_tr, n_te)
        k_tr_tr_inv_k_tr_te = l_k_tr_tr_inv_k_tr_te.t() @ l_k_tr_tr_inv_k_tr_te

        # (n_te, n_te)
        l_k_tr_tr_inv_sigma_t_at_l_k_tr_tr_inv_k_tr_te = (
            l_k_tr_tr_inv_sigma.t() @ l_k_tr_tr_inv_k_tr_te
        )

        # (n_te, n_te)
        compose_l_k_tr_tr_inv_sigma_t_at_l_k_tr_tr_inv_k_tr_te = (
            l_k_tr_tr_inv_sigma_t_at_l_k_tr_tr_inv_k_tr_te.t()
            @ l_k_tr_tr_inv_sigma_t_at_l_k_tr_tr_inv_k_tr_te
        )

        # (n_te, n_te)
        predictive_cov = (
            k_te_te
            - k_tr_tr_inv_k_tr_te
            + compose_l_k_tr_tr_inv_sigma_t_at_l_k_tr_tr_inv_k_tr_te
        )

        predictive_cov += torch.exp(self.log_sigma) * torch.eye(
            k_te_te.shape[0], device=k_te_te.device
        )

        return predictive_mean, predictive_cov

    def condition(self, x_te, sampler=None):
        """

        Parameters
        ----------
        x_te :

        sampler :
             (Default value = None)

        Returns
        -------

        """
        predictive_mean, predictive_cov = self.forward(x_te)

        distribution = torch.distributions.multivariate_normal.MultivariateNormal(
            loc=predictive_mean.flatten(), covariance_matrix=predictive_cov
        )

        return distribution

    def loss(self, x_te, y_te):
        """ Loss function.

        Parameters
        ----------
        x_te : `torch.Tensor`, `shape=(n_te, hidden_dimension)`
            Training input.

        y_te : `torch.Tensor`, `shape=(n_te, )`
            Training target.


        Returns
        -------
        loss : `torch.Tensor`, `shape=(,)`
            Loss function.

        """
        # define prior
        prior_mean = torch.zeros(self.n_inducing_points, 1)
        prior_tril = self._k_tr_tr().cholesky()

        prior_tril = prior_tril.to(
                device=x_te.device)
        prior_mean = prior_mean.to(
                device=x_te.device)

        distribution = self.condition(x_te)

        nll = -distribution.log_prob(y_te.flatten()).mean()

        log_p_u = self.exp_log_full_gaussian(
            self.y_tr_mu, self._y_tr_sigma(), prior_mean, prior_tril
        )

        log_q_u = -self.entropy_full_gaussian(self.y_tr_mu, self._y_tr_sigma())

        loss = nll + self.kl_loss_scaling * (log_q_u - log_p_u)

        # import pdb; pdb.set_trace()
        return loss

    @staticmethod
    def exp_log_full_gaussian(mean1, tril1, mean2, tril2):
        const_term = -0.5 * mean1.shape[0] * np.log(2 * np.pi * np.exp(1))
        log_det_prior = -torch.sum(torch.log(torch.diag(tril2)))
        LpiLq = torch.triangular_solve(
            tril1.double(), tril2.double(), upper=False
        )[0]
        trace_term = -0.5 * torch.sum(LpiLq ** 2)
        mu_diff = mean1 - mean2
        quad_solve = torch.triangular_solve(
            mu_diff.double(), tril2.double(), upper=False
        )[0]
        quad_term = -0.5 * torch.sum(quad_solve ** 2)
        res = const_term + log_det_prior + trace_term + quad_term
        return res

    @staticmethod
    def entropy_full_gaussian(mean1, tril1):
        const_term = 0.5 * mean1.shape[0] * np.log(2 * np.pi * np.exp(1))
        log_det_prior = torch.sum(torch.log(torch.diag(tril1)))
        return log_det_prior + const_term

<<<<<<< HEAD


class BiophysicalVariationalGaussianProcessRegressor(VariationalGaussianProcessRegressor):

    def __init__(
        self,
        in_features,
        kernel=None,
        log_sigma=-3.0,
        n_inducing_points=100,
        mu_initializer_std=0.1,
        sigma_initializer_value=-2.0,
        kl_loss_scaling=1e-2,
        grid_boundary=1.0,
        ):
        super(VariationalGaussianProcessRegressor, self).__init__()
        if kernel is None:
            kernel = pinot.regressors.kernels.rbf.RBF

        # point unintialized class to self
        self.kernel_cls = kernel

        # put representation hidden units
        self.kernel = kernel(in_features)

        self.in_features = in_features

        self.log_sigma = torch.nn.Parameter(torch.tensor(log_sigma))

        # uniform distribution within boundary
        # (n_inducing_points, hidden_dimension)
        self.x_tr = torch.nn.Parameter(
        torch.distributions.uniform.Uniform(
        -1.0
        * grid_boundary
        * torch.ones(n_inducing_points, in_features),

        1.0
        * grid_boundary
        * torch.ones(n_inducing_points, in_features),
        ).sample()
        )


        # variational mean for inducing points value
        # (n_inducing_points, 1)
        self.y_tr_mu = torch.nn.Parameter(
        torch.distributions.normal.Normal(
        loc=torch.zeros(n_inducing_points, 1),
        scale=mu_initializer_std * torch.ones(n_inducing_points, 1),
        ).sample()
        )


        # to ensure lower cholesky
        self.y_tr_sigma_diag = torch.nn.Parameter(
        sigma_initializer_value * torch.ones(n_inducing_points))

        # (0.5 * n_inducing_points * (n_inducing_points - 1), )
        self.y_tr_sigma_tril = torch.nn.Parameter(
        torch.zeros(int(n_inducing_points * (n_inducing_points - 1) * 0.5))
        )

        self.n_inducing_points = n_inducing_points

        self.kl_loss_scaling = kl_loss_scaling

        self.log_sigma_measurement = torch.nn.Parameter(torch.zeros(1))


    def g(self, func_value=None, test_ligand_concentration=None):
        #normally test_ligand_concentration=1e-3
        return 1 / (1 + torch.exp(-func_value) / test_ligand_concentration)

    def condition(self, x_te, test_ligand_concentration=None, *args, **kwargs):
        """

        Parameters
        ----------
        x_te :

        sampler :
             (Default value = None)

        Returns
        -------

        """
        predictive_mean, predictive_cov = self.forward(x_te)

        distribution_delta_g = torch.distributions.multivariate_normal.MultivariateNormal(
            loc=predictive_mean.flatten(), covariance_matrix=predictive_cov
        )

        f_sample = distribution_delta_g.rsample()
        mu_m = self.g(func_value=f_sample[:,None], test_ligand_concentration=test_ligand_concentration)
        sigma_m = torch.exp(self.log_sigma_measurement)
        distribution_measurement = torch.distributions.normal.Normal(loc=mu_m, scale=sigma_m)

        return distribution_measurement, f_sample, distribution_delta_g


    def loss(self, x_te, y_te, test_ligand_concentration=None, *args, **kwargs):
        """ Loss function.

        Parameters
        ----------
        x_te : `torch.Tensor`, `shape=(n_te, hidden_dimension)`
            Training input.

        y_te : `torch.Tensor`, `shape=(n_te, )`
            Training target.


        Returns
        -------
        loss : `torch.Tensor`, `shape=(,)`
            Loss function.

        """
        # define prior
        prior_mean = torch.zeros(self.n_inducing_points, 1)
        prior_tril = self._k_tr_tr().cholesky()

        prior_tril = prior_tril.to(
                device=x_te.device)
        prior_mean = prior_mean.to(
                device=x_te.device)

        distribution_measurement, _, distribution_delta_g = self.condition(x_te=x_te, test_ligand_concentration=test_ligand_concentration)

        nll = -distribution_measurement.log_prob(y_te.flatten()).mean()

        log_p_u = self.exp_log_full_gaussian(
            self.y_tr_mu, self._y_tr_sigma(), prior_mean, prior_tril
        )

        log_q_u = -self.entropy_full_gaussian(self.y_tr_mu, self._y_tr_sigma())

        loss = nll + self.kl_loss_scaling * (log_q_u - log_p_u)

        return loss


=======
>>>>>>> 22730ea5
#
# GPyTorch implementation
# 
# class VariationalGaussianProcessRegressor(GaussianProcessRegressor):
#     """
#     """
#
#     def __init__(self,
#                  in_features,
#                  n_inducing_points=100,
#                  inducing_points_boundary=1.0,
#                  num_data=1,
#                  kernel=None):
#         super(VariationalGaussianProcessRegressor, self).__init__()
#
#         # construct inducing points
#         inducing_points = torch.distributions.uniform.Uniform(
#             -1
#             * inducing_points_boundary
#             * torch.ones(n_inducing_points, in_features),
#             1
#             * inducing_points_boundary
#             * torch.ones(n_inducing_points, in_features),
#         ).sample()
#
#         class _GaussianProcessLayer(gpytorch.models.ApproximateGP):
#             def __init__(self,
#                          inducing_points,
#                          kernel=None
#                         ):
#                 if kernel is None:
#                     kernel = gpytorch.kernels.RBFKernel()
#
#                 variational_distribution = gpytorch.variational.CholeskyVariationalDistribution(
#                     num_inducing_points=inducing_points.size(0))
#
#                 variational_strategy = gpytorch.variational.VariationalStrategy(
#                     self,
#                     inducing_points,
#                     variational_distribution,
#                     learn_inducing_locations=True,
#                 )
#                 super().__init__(variational_strategy)
#
#                 self.mean_module = gpytorch.means.ConstantMean()
#                 self.covar_module = gpytorch.kernels.ScaleKernel(kernel)
#
#             def forward(self, x):
#                 mean = self.mean_module(x)
#                 covar = self.covar_module(x)
#                 return gpytorch.distributions.MultivariateNormal(mean, covar)
#
#
#         self.gp = _GaussianProcessLayer(inducing_points, kernel=kernel)
#         self.variational_parameters = self.gp.variational_parameters
#         self.hyperparameters = self.gp.hyperparameters
#
#         self.likelihood = gpytorch.likelihoods.GaussianLikelihood()
#
#         self.mll = gpytorch.mlls.VariationalELBO(
#             self.likelihood,
#             self.gp,
#             num_data=num_data)
#
#     def forward(self, x):
#         distribution = self.gp(x)
#         return distribution
#
#     def condition(self, *args, **kwargs):
#         return self.gp(*args, **kwargs)
#
#     def loss(self, x, y):
#         distribution = self.gp(x)
#         return -self.mll(distribution, y.flatten())<|MERGE_RESOLUTION|>--- conflicted
+++ resolved
@@ -506,7 +506,6 @@
         log_det_prior = torch.sum(torch.log(torch.diag(tril1)))
         return log_det_prior + const_term
 
-<<<<<<< HEAD
 
 
 class BiophysicalVariationalGaussianProcessRegressor(VariationalGaussianProcessRegressor):
@@ -650,9 +649,6 @@
 
         return loss
 
-
-=======
->>>>>>> 22730ea5
 #
 # GPyTorch implementation
 # 
